from langchain_openai import ChatOpenAI
from browser_use import Agent, Browser, BrowserConfig
from dotenv import load_dotenv
load_dotenv()

import asyncio

task="""
   ### Prompt for Shopping Agent – Migros Online Grocery Order

**Objective:**
Visit [Migros Online](https://www.migros.ch/en), search for the required grocery items, add them to the cart, select an appropriate delivery window, and complete the checkout process using TWINT.

**Important:**
- Make sure that you don't buy more than it's needed for each article.
- After your search, if you click  the "+" button, it adds the item to the basket.
- if you open the basket sidewindow menu, you can close it by clicking the X button on the top right. This will help you navigate easier.
---

### Step 1: Navigate to the Website
- Open [Migros Online](https://www.migros.ch/en).
- You should be logged in as Nikolaos Kaliorakis

---

### Step 2: Add Items to the Basket

#### Shopping List:

**Meat & Dairy:**
- Beef Minced meat (1 kg)
- Gruyère cheese (grated preferably)
- 2 liters full-fat milk
- Butter (cheapest available)

**Vegetables:**
- Carrots (1kg pack)
- Celery
- Leeks (1 piece)
- 1 kg potatoes

At this stage, check the basket on the top right (indicates the price) and check if you bought the right items.

**Fruits:**
- 2 lemons
- Oranges (for snacking)

**Pantry Items:**
- Lasagna sheets
- Tahini
- Tomato paste (below CHF2)
- Black pepper refill (not with the mill)
- 2x 1L Oatly Barista(oat milk)
- 1 pack of eggs (10 egg package)

#### Ingredients I already have (DO NOT purchase):
- Olive oil, garlic, canned tomatoes, dried oregano, bay leaves, salt, chili flakes, flour, nutmeg, cumin.

---

### Step 3: Handling Unavailable Items
- If an item is **out of stock**, find the best alternative.
- Use the following recipe contexts to choose substitutions:
  - **Pasta Bolognese & Lasagna:** Minced meat, tomato paste, lasagna sheets, milk (for béchamel), Gruyère cheese.
  - **Hummus:** Tahini, chickpeas, lemon juice, olive oil.
  - **Chickpea Curry Soup:** Chickpeas, leeks, curry, lemons.
  - **Crispy Slow-Cooked Pork Belly with Vegetables:** Potatoes, butter.
- Example substitutions:
  - If Gruyère cheese is unavailable, select another semi-hard cheese.
  - If Tahini is unavailable, a sesame-based alternative may work.

---

### Step 4: Adjusting for Minimum Order Requirement
- If the total order **is below CHF 99**, add **a liquid soap refill** to reach the minimum. If it;s still you can buy some bread, dark chockolate.
- At this step, check if you have bought MORE items than needed. If the price is more then CHF200, you MUST remove items.
- If an item is not available, choose an alternative.
- if an age verification is needed, remove alchoholic products, we haven't verified yet.

---

### Step 5: Select Delivery Window
- Choose a **delivery window within the current week**. It's ok to pay up to CHF2 for the window selection.
- Preferably select a slot within the workweek.

---

### Step 6: Checkout
- Proceed to checkout.
- Select **TWINT** as the payment method.
- Check out.
<<<<<<< HEAD
-
- if it's needed the userename is: nikoskalio.dev@gmail.com
=======
- 
- if it's needed the username is: nikoskalio.dev@gmail.com 
>>>>>>> 344942f6
- and the password is : TheCircuit.Migros.dev!
---

### Step 7: Confirm Order & Output Summary
- Once the order is placed, output a summary including:
  - **Final list of items purchased** (including any substitutions).
  - **Total cost**.
  - **Chosen delivery time**.

**Important:** Ensure efficiency and accuracy throughout the process."""

browser = Browser()

agent = Agent(
   task=task,
    llm=ChatOpenAI(model="gpt-4o"),
    browser=browser,
    )

async def main():
    await agent.run()
    input("Press Enter to close the browser...")
    await browser.close()

if __name__ == '__main__':
    asyncio.run(main())<|MERGE_RESOLUTION|>--- conflicted
+++ resolved
@@ -89,13 +89,8 @@
 - Proceed to checkout.
 - Select **TWINT** as the payment method.
 - Check out.
-<<<<<<< HEAD
--
-- if it's needed the userename is: nikoskalio.dev@gmail.com
-=======
 - 
 - if it's needed the username is: nikoskalio.dev@gmail.com 
->>>>>>> 344942f6
 - and the password is : TheCircuit.Migros.dev!
 ---
 
